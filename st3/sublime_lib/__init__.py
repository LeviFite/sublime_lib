--- conflicted
+++ resolved
@@ -1,8 +1,4 @@
-<<<<<<< HEAD
 from .fancy_settings import FancySettings
 from .view_buffer import ViewBuffer
-=======
-from .view_buffer import ViewBuffer
 from .view_stream import ViewStream
-from .output_panel import OutputPanel
->>>>>>> b946c027
+from .output_panel import OutputPanel