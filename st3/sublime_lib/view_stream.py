--- conflicted
+++ resolved
@@ -1,13 +1,9 @@
 from sublime import Region
 from io import SEEK_SET, SEEK_CUR, SEEK_END, TextIOBase, UnsupportedOperation
 
-<<<<<<< HEAD
 """A writable text stream encapsulating a `sublime.View` object."""
 class ViewStream(TextIOBase):
-=======
 
-class ViewStream():
->>>>>>> 497b89d1
     def __init__(self, view):
         self.view = view
 
@@ -59,15 +55,10 @@
                                 'is io.SEEK_CUR.')
             pass  # Do nothing.
         elif whence == SEEK_END:
-<<<<<<< HEAD
-            if index != 0: raise TypeError('Argument "index" must be zero when "whence" is io.SEEK_END.')
-            self._seek(self.view.size())
-=======
             if index != 0:
                 raise TypeError('Argument "index" must be zero when "whence" '
                                 'is io.SEEK_END.')
-            self.seek(self.view.size())
->>>>>>> 497b89d1
+            self._seek(self.view.size())
         else:
             raise TypeError('Invalid value for argument "whence".')
 
